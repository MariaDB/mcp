# server.py
import asyncio
import logging
import argparse
from typing import List, Dict, Any, Optional
from functools import partial 

import asyncmy
import anyio 
from fastmcp import FastMCP, Context

# Import configuration settings
from config import (
    DB_HOST, DB_PORT, DB_USER, DB_PASSWORD, DB_NAME,
    MCP_READ_ONLY, MCP_MAX_POOL_SIZE, EMBEDDING_PROVIDER,
    logger
)

# Import EmbeddingService for vector store creation
from embeddings import EmbeddingService

# Singleton instance for embedding service
embedding_service = None
if EMBEDDING_PROVIDER is not None:
    embedding_service = EmbeddingService()

from asyncmy.errors import Error as AsyncMyError

# --- MariaDB MCP Server Class ---
class MariaDBServer:
    """
    MCP Server exposing tools to interact with a MariaDB database.
    Manages the database connection pool.
    """
    def __init__(self, server_name="MariaDB_Server", autocommit=True):
        self.mcp = FastMCP(server_name)
        self.pool: Optional[asyncmy.Pool] = None
        self.autocommit=autocommit
        self.is_read_only = MCP_READ_ONLY
        logger.info(f"Initializing {server_name}...")
        if self.is_read_only:
            logger.warning("Server running in READ-ONLY mode. Write operations are disabled.")

    async def create_vector_store(self, database_name: str, vector_store_name: str, model_name: Optional[str] = None, distance_function: Optional[str] = None) -> dict:
        """
        This tool creates a table which stores embeddings.
        
        Creates a new vector store (table) with a predefined schema if it doesn't already exist.
        It first checks if the database exists, creating it if necessary.
        Then, it checks if the table exists; if so, it reports that.
        Otherwise, it creates the table with id, document, embedding (VECTOR type), and metadata (JSON) columns.
        A VECTOR INDEX is created on the embedding column.

        Parameters:
        - database_name (str): The target database.
        - vector_store_name (str): The name of the table to create.
        - embedding_service: An instance of EmbeddingService to get model details.
        - model_name (str, optional): The embedding model to use (defaults to service default).
        - distance_function (str, optional): 'euclidean' or 'cosine'. Defaults to 'cosine'.
        """
        return await self.create_vector_store_tool(database_name, vector_store_name, embedding_service, model_name, distance_function)

    async def initialize_pool(self):
        """Initializes the asyncmy connection pool within the running event loop."""
        if not all([DB_USER, DB_PASSWORD]):
             logger.error("Cannot initialize pool due to missing database credentials.")
             raise ConnectionError("Missing database credentials for pool initialization.")

        if self.pool is not None:
            logger.info("Connection pool already initialized.")
            return

        try:
            logger.info(f"Creating connection pool for {DB_USER}@{DB_HOST}:{DB_PORT}/{DB_NAME} (max size: {MCP_MAX_POOL_SIZE})")
            self.pool = await asyncmy.create_pool(
                host=DB_HOST,
                port=DB_PORT,
                user=DB_USER,
                password=DB_PASSWORD,
                db=DB_NAME,
                minsize=1,
                maxsize=MCP_MAX_POOL_SIZE,
                autocommit=self.autocommit,
                pool_recycle=3600
            )
            logger.info("Connection pool initialized successfully.")
        except AsyncMyError as e:
            logger.error(f"Failed to initialize database connection pool: {e}", exc_info=True)
            self.pool = None
            raise
        except Exception as e:
            logger.error(f"An unexpected error occurred during pool initialization: {e}", exc_info=True)
            self.pool = None
            raise

    async def close_pool(self):
        """Closes the connection pool gracefully."""
        if self.pool:
            logger.info("Closing database connection pool...")
            try:
                self.pool.close()
                await self.pool.wait_closed()
                logger.info("Database connection pool closed.")
            except Exception as e:
                logger.error(f"Error closing connection pool: {e}", exc_info=True)
            finally:
                self.pool = None

    async def _execute_query(self, sql: str, params: Optional[tuple] = None, database: Optional[str] = None) -> List[Dict[str, Any]]:
        """Helper function to execute SELECT queries using the pool."""
        if self.pool is None:
            logger.error("Connection pool is not initialized.")
            raise RuntimeError("Database connection pool not available.")

        allowed_prefixes = ('SELECT', 'SHOW', 'DESC', 'DESCRIBE', 'USE', 'EXPLAIN')
        query_upper = sql.strip().upper()
        is_allowed_read_query = any(query_upper.startswith(prefix) for prefix in allowed_prefixes)

        if self.is_read_only and not is_allowed_read_query:
             logger.warning(f"Blocked potentially non-read-only query in read-only mode: {sql[:100]}...")
             raise PermissionError("Operation forbidden: Server is in read-only mode.")

        logger.info(f"Executing query (DB: {database or DB_NAME}): {sql[:100]}...")
        if params:
            logger.debug(f"Parameters: {params}")

        conn = None
        try:
            async with self.pool.acquire() as conn:
                async with conn.cursor(cursor=asyncmy.cursors.DictCursor) as cursor:
                    current_db_query = "SELECT DATABASE()"
                    await cursor.execute(current_db_query)
                    current_db_result = await cursor.fetchone()
                    current_db_name = current_db_result.get('DATABASE()') if current_db_result else None
                    pool_db_name = DB_NAME
                    actual_current_db = current_db_name or pool_db_name

                    if database and database != actual_current_db:
                        logger.info(f"Switching database context from '{actual_current_db}' to '{database}'")
                        await cursor.execute(f"USE `{database}`")

                    await cursor.execute(sql, params or ())
                    results = await cursor.fetchall()
                    logger.info(f"Query executed successfully, {len(results)} rows returned.")
                    return results if results else []
        except AsyncMyError as e:
            conn_state = f"Connection: {'acquired' if conn else 'not acquired'}"
            logger.error(f"Database error executing query ({conn_state}): {e}", exc_info=True)
            # Check for specific connection-related errors if possible
            raise RuntimeError(f"Database error: {e}") from e
        except PermissionError as e:
             logger.warning(f"Permission denied: {e}")
             raise e
        except Exception as e:
            # Catch potential loop closed errors here too, although ideally fixed by structure change
            if isinstance(e, RuntimeError) and 'Event loop is closed' in str(e):
                 logger.critical("Detected closed event loop during query execution!", exc_info=True)
                 # This indicates a fundamental problem with loop management still exists
                 raise RuntimeError("Event loop closed unexpectedly during query.") from e
            conn_state = f"Connection: {'acquired' if conn else 'not acquired'}"
            logger.error(f"Unexpected error during query execution ({conn_state}): {e}", exc_info=True)
            raise RuntimeError(f"An unexpected error occurred: {e}") from e
            
    async def _database_exists(self, database_name: str) -> bool:
        """Checks if a database exists."""
        if not database_name or not database_name.isidentifier():
            logger.warning(f"_database_exists called with invalid database_name: {database_name}")
            return False 

        sql = "SELECT SCHEMA_NAME FROM information_schema.SCHEMATA WHERE SCHEMA_NAME = %s"
        try:
            results = await self._execute_query(sql, params=(database_name,), database='information_schema')
            return len(results) > 0
        except Exception as e:
            logger.error(f"Error checking if database '{database_name}' exists: {e}", exc_info=True)
            return False
        
    async def _table_exists(self, database_name: str, table_name: str) -> bool:
        """Checks if a table exists in the given database."""
        if not database_name or not database_name.isidentifier() or \
           not table_name or not table_name.isidentifier():
            logger.warning(f"_table_exists called with invalid names: db='{database_name}', table='{table_name}'")
            return False

        sql = "SELECT TABLE_NAME FROM information_schema.TABLES WHERE TABLE_SCHEMA = %s AND TABLE_NAME = %s"
        try:
            results = await self._execute_query(sql, params=(database_name, table_name), database='information_schema')
            return len(results) > 0
        except Exception as e:
            logger.error(f"Error checking if table '{database_name}.{table_name}' exists: {e}", exc_info=True)
            return False

    async def _is_vector_store(self, database_name: str, table_name: str) -> bool:
        """
        Checks if the specified table in the given database is a vector store.
        A table is considered a vector store if it has an indexed column named 'embedding'
        with a data type of 'VECTOR'.

        Parameters:
        - database_name (str): The name of the database.
        - table_name (str): The name of the table to check.

        Returns:
        - bool: True if the table is a vector store, False otherwise.
        """
        logger.debug(f"Checking if '{database_name}.{table_name}' is a vector store.")

        if not database_name or not database_name.isidentifier() or \
           not table_name or not table_name.isidentifier():
            logger.warning(f"_is_vector_store called with invalid names: db='{database_name}', table='{table_name}'")
            return False

        # SQL query to verify vector store criteria
        sql_query = """
        SELECT COUNT(T1.TABLE_NAME) AS vector_store_count
        FROM information_schema.COLUMNS AS T1
        INNER JOIN information_schema.STATISTICS AS T2
            ON T1.TABLE_SCHEMA = T2.TABLE_SCHEMA
            AND T1.TABLE_NAME = T2.TABLE_NAME
            AND T1.COLUMN_NAME = T2.COLUMN_NAME
        WHERE T1.TABLE_SCHEMA = %s
          AND T1.TABLE_NAME = %s
          AND T1.COLUMN_NAME = 'embedding'
          AND UPPER(T1.DATA_TYPE) = 'VECTOR';
        """
        try:
            results = await self._execute_query(sql_query, params=(database_name, table_name), database='information_schema')
            if results and results[0].get('vector_store_count', 0) > 0:
                logger.debug(f"Confirmation: '{database_name}.{table_name}' is a vector store.")
                return True
            else:
                logger.debug(f"Confirmation: '{database_name}.{table_name}' is NOT a vector store.")
                return False
        except Exception as e:
            logger.error(f"Error checking if '{database_name}.{table_name}' is a vector store: {e}", exc_info=True)
            return False # Treat errors as "not a vector store" for safety in deletion context

    
    # --- MCP Tool Definitions ---

    async def list_databases(self) -> List[str]:
        """Lists all accessible databases on the connected MariaDB server."""
        logger.info("TOOL START: list_databases called.")
        sql = "SHOW DATABASES"
        try:
            results = await self._execute_query(sql)
            db_list = [row['Database'] for row in results if 'Database' in row]
            logger.info(f"TOOL END: list_databases completed. Databases found: {len(db_list)}.")
            return db_list
        except Exception as e:
            logger.error(f"TOOL ERROR: list_databases failed: {e}", exc_info=True)
            raise

    async def list_tables(self, database_name: str) -> List[str]:
        """Lists all tables within the specified database."""
        logger.info(f"TOOL START: list_tables called. database_name={database_name}")
        if not database_name or not database_name.isidentifier():
            logger.warning(f"TOOL WARNING: list_tables called with invalid database_name: {database_name}")
            raise ValueError(f"Invalid database name provided: {database_name}")
        sql = "SHOW TABLES"
        try:
            results = await self._execute_query(sql, database=database_name)
            table_list = [list(row.values())[0] for row in results if row]
            logger.info(f"TOOL END: list_tables completed. Tables found: {len(table_list)}.")
            return table_list
        except Exception as e:
            logger.error(f"TOOL ERROR: list_tables failed for database_name={database_name}: {e}", exc_info=True)
            raise

    async def get_table_schema(self, database_name: str, table_name: str) -> Dict[str, Any]:
        """
        Retrieves the schema (column names, types, nullability, keys, default values)
        for a specific table in a database.
        """
        logger.info(f"TOOL START: get_table_schema called. database_name={database_name}, table_name={table_name}")
        if not database_name or not database_name.isidentifier():
            logger.warning(f"TOOL WARNING: get_table_schema called with invalid database_name: {database_name}")
            raise ValueError(f"Invalid database name provided: {database_name}")
        if not table_name or not table_name.isidentifier():
            logger.warning(f"TOOL WARNING: get_table_schema called with invalid table_name: {table_name}")
            raise ValueError(f"Invalid table name provided: {table_name}")

        sql = f"DESCRIBE `{database_name}`.`{table_name}`"
        try:
            schema_results = await self._execute_query(sql)
            schema_info = {}
            if not schema_results:
                exists_sql = "SELECT COUNT(*) as count FROM information_schema.tables WHERE table_schema = %s AND table_name = %s"
                exists_result = await self._execute_query(exists_sql, params=(database_name, table_name))
                if not exists_result or exists_result[0]['count'] == 0:
                    logger.warning(f"TOOL WARNING: Table '{database_name}'.'{table_name}' not found or inaccessible.")
                    raise FileNotFoundError(f"Table '{database_name}'.'{table_name}' not found or inaccessible.")
                else:
                    logger.warning(f"Could not describe table '{database_name}'.'{table_name}'. It might be a view or lack permissions.")

            for row in schema_results:
                col_name = row.get('Field')
                if col_name:
                    schema_info[col_name] = {
                        'type': row.get('Type'),
                        'nullable': row.get('Null', '').upper() == 'YES',
                        'key': row.get('Key'),
                        'default': row.get('Default'),
                        'extra': row.get('Extra')
                    }
            logger.info(f"TOOL END: get_table_schema completed. Columns found: {len(schema_info)}. Keys: {list(schema_info.keys())}")
            return schema_info
        except FileNotFoundError as e:
            logger.warning(f"TOOL WARNING: get_table_schema table not found: {e}")
            raise e
        except Exception as e:
            logger.error(f"TOOL ERROR: get_table_schema failed for database_name={database_name}, table_name={table_name}: {e}", exc_info=True)
            raise RuntimeError(f"Could not retrieve schema for table '{database_name}.{table_name}'.")

    async def execute_sql(self, sql_query: str, database_name: str, parameters: Optional[List[Any]] = None) -> List[Dict[str, Any]]:
        """
        Executes a read-only SQL query (primarily SELECT, SHOW, DESCRIBE) against a specified database
        and returns the results. Uses parameterized queries for safety.
        Example `parameters`: ["value1", 123] corresponding to %s placeholders in `sql_query`.
        """
        logger.info(f"TOOL START: execute_sql called. database_name={database_name}, sql_query={sql_query[:100]}, parameters={parameters}")
        if database_name and not database_name.isidentifier():
            logger.warning(f"TOOL WARNING: execute_sql called with invalid database_name: {database_name}")
            raise ValueError(f"Invalid database name provided: {database_name}")
        param_tuple = tuple(parameters) if parameters is not None else None
        try:
            results = await self._execute_query(sql_query, params=param_tuple, database=database_name)
            logger.info(f"TOOL END: execute_sql completed. Rows returned: {len(results)}.")
            return results
        except Exception as e:
            logger.error(f"TOOL ERROR: execute_sql failed for database_name={database_name}, sql_query={sql_query[:100]}, parameters={parameters}: {e}", exc_info=True)
            raise
            
    async def create_database(self, database_name: str) -> Dict[str, Any]:
        """
        Creates a new database if it doesn't exist.
        """
        logger.info(f"TOOL START: create_database called for database: '{database_name}'")
        if not database_name or not database_name.isidentifier():
            logger.error(f"Invalid database_name for creation: '{database_name}'. Must be a valid identifier.")
            raise ValueError(f"Invalid database_name for creation: '{database_name}'. Must be a valid identifier.")

        # Check existence first to provide a clear message, though CREATE DATABASE IF NOT EXISTS is idempotent
        if await self._database_exists(database_name):
            message = f"Database '{database_name}' already exists."
            logger.info(f"TOOL END: create_database. {message}")
            return {"status": "exists", "message": message, "database_name": database_name}

        sql = f"CREATE DATABASE IF NOT EXISTS `{database_name}`;"

        try:
            await self._execute_query(sql, database=None)

            message = f"Database '{database_name}' created successfully."
            logger.info(f"TOOL END: create_database. {message}")
            return {"status": "success", "message": message, "database_name": database_name}
        except Exception as e:
            error_message = f"Failed to create database '{database_name}'."
            logger.error(f"TOOL ERROR: create_database. {error_message} Error: {e}", exc_info=True)
            raise RuntimeError(f"{error_message} Reason: {str(e)}")

    async def explain_query(self, sql_query: str, database_name: str, parameters: Optional[List[Any]] = None) -> List[Dict[str, Any]]:
        """
        Executes EXPLAIN on a SQL query to show the execution plan.
        This helps analyze query performance and optimization opportunities.
        Example `parameters`: ["value1", 123] corresponding to %s placeholders in `sql_query`.
        """
        logger.info(f"TOOL START: explain_query called. database_name={database_name}, sql_query={sql_query[:100]}, parameters={parameters}")
        if database_name and not database_name.isidentifier():
            logger.warning(f"TOOL WARNING: explain_query called with invalid database_name: {database_name}")
            raise ValueError(f"Invalid database name provided: {database_name}")
        
        # EXPLAIN 키워드를 쿼리 앞에 추가
        explain_sql = f"EXPLAIN {sql_query.strip()}"
        param_tuple = tuple(parameters) if parameters is not None else None
        
        try:
            results = await self._execute_query(explain_sql, params=param_tuple, database=database_name)
            logger.info(f"TOOL END: explain_query completed. Execution plan rows returned: {len(results)}.")
            return results
        except Exception as e:
            logger.error(f"TOOL ERROR: explain_query failed for database_name={database_name}, sql_query={sql_query[:100]}, parameters={parameters}: {e}", exc_info=True)
            raise

    async def explain_query_extended(self, sql_query: str, database_name: str, parameters: Optional[List[Any]] = None) -> List[Dict[str, Any]]:
        """
        Executes EXPLAIN EXTENDED on a SQL query to show detailed execution plan with additional information.
        This provides more comprehensive analysis including filtered rows percentage and extra information.
        Example `parameters`: ["value1", 123] corresponding to %s placeholders in `sql_query`.
        """
        logger.info(f"TOOL START: explain_query_extended called. database_name={database_name}, sql_query={sql_query[:100]}, parameters={parameters}")
        if database_name and not database_name.isidentifier():
            logger.warning(f"TOOL WARNING: explain_query_extended called with invalid database_name: {database_name}")
            raise ValueError(f"Invalid database name provided: {database_name}")
        
        # EXPLAIN EXTENDED 키워드를 쿼리 앞에 추가
        explain_sql = f"EXPLAIN EXTENDED {sql_query.strip()}"
        param_tuple = tuple(parameters) if parameters is not None else None
        
        try:
            results = await self._execute_query(explain_sql, params=param_tuple, database=database_name)
            logger.info(f"TOOL END: explain_query_extended completed. Extended execution plan rows returned: {len(results)}.")
            return results
        except Exception as e:
            logger.error(f"TOOL ERROR: explain_query_extended failed for database_name={database_name}, sql_query={sql_query[:100]}, parameters={parameters}: {e}", exc_info=True)
            raise

    async def create_vector_store_tool(self,
                                  database_name: str,
                                  vector_store_name: str,
                                  embedding_service: EmbeddingService,
                                  model_name: Optional[str] = None,
                                  distance_function: Optional[str] = None) -> Dict[str, Any]:
        """
        This tool creates a new table which stores embeddings.

        Creates a new vector store (table) with a predefined schema if it doesn't already exist.
        It first checks if the database exists, creating it if necessary.
        Then, it checks if the table exists; if so, it reports that.
        Otherwise, it creates the table with id, document, embedding (VECTOR type), and metadata (JSON) columns.
        A VECTOR INDEX is created on the embedding column.

        Parameters:
        - database_name (str): The target database.
        - vector_store_name (str): The name of the table to create.
        - embedding_service: An instance of EmbeddingService to get model details.
        - model_name (str, optional): The embedding model to use (defaults to service default).
        - distance_function (str, optional): 'euclidean' or 'cosine'. Defaults to 'cosine'.
        """
        embedding_length = await embedding_service.get_embedding_dimension(model_name)
        logger.info(f"TOOL START: create_vector_store called. DB: '{database_name}', Store: '{vector_store_name}', Model: '{model_name}', Embedding_Length: {embedding_length}, Distance_Requested: '{distance_function}'")

        # --- Input Validation ---
        if not database_name or not database_name.isidentifier():
            logger.error(f"Invalid database_name: '{database_name}'. Must be a valid identifier.")
            raise ValueError(f"Invalid database_name: '{database_name}'. Must be a valid identifier.")
        if not vector_store_name or not vector_store_name.isidentifier():
            logger.error(f"Invalid vector_store_name: '{vector_store_name}'. Must be a valid identifier.")
            raise ValueError(f"Invalid vector_store_name: '{vector_store_name}'. Must be a valid identifier.")

        if not isinstance(embedding_length, int) or embedding_length <= 0:
            logger.error(f"Invalid embedding_length: {embedding_length}. Must be a positive integer.")
            raise ValueError(f"Invalid embedding_length: {embedding_length}. Must be a positive integer.")

        # Validate and set distance_function
        valid_distance_functions_map = {"euclidean": "EUCLIDEAN", "cosine": "COSINE"}
        processed_distance_function_sql = valid_distance_functions_map["cosine"] # Default

        if distance_function:
            df_lower = distance_function.lower()
            if df_lower in valid_distance_functions_map:
                processed_distance_function_sql = valid_distance_functions_map[df_lower]
            else:
                logger.error(f"Invalid distance_function: '{distance_function}'. Must be one of {list(valid_distance_functions_map.keys())}.")
                raise ValueError(f"Invalid distance_function: '{distance_function}'. Must be one of {list(valid_distance_functions_map.keys())}.")
        else:
            logger.info(f"Distance function not provided, defaulting to '{processed_distance_function_sql}'.")
        
        logger.info(f"Using SQL distance function: '{processed_distance_function_sql}'.")

        # --- Database Existence Check ---
        if not await self._database_exists(database_name):
            logger.info(f"Database '{database_name}' does not exist. Attempting to create it.")
            try:
                await self.create_database(database_name) 
            except Exception as db_create_e:
                logger.error(f"Failed to ensure database '{database_name}' existence: {db_create_e}", exc_info=True)
                raise RuntimeError(f"Failed to ensure database '{database_name}' exists before creating vector store. Reason: {str(db_create_e)}")

        # --- Table Existence Check ---
        if await self._table_exists(database_name, vector_store_name):
            message = f"Vector store (table) '{vector_store_name}' already exists in database '{database_name}'. No action taken."
            logger.info(f"TOOL END: create_vector_store. {message}")
            return {
                "status": "exists",
                "message": message,
                "database_name": database_name,
                "vector_store_name": vector_store_name
            }

        # --- SQL Query for Vector Store Table Creation ---
        schema_query = f"""
        CREATE TABLE IF NOT EXISTS `{vector_store_name}` (
            id VARCHAR(36) NOT NULL DEFAULT UUID_v7() PRIMARY KEY,
            document TEXT NOT NULL,
            embedding VECTOR({embedding_length}) NOT NULL,
            metadata JSON NOT NULL,
            VECTOR INDEX (embedding) DISTANCE={processed_distance_function_sql}
        );
        """

        try:
            # --- Execute Query ---
            await self._execute_query(schema_query, database=database_name)
            
            success_message = f"Vector store '{vector_store_name}' created successfully in database '{database_name}' with {processed_distance_function_sql} distance."
            logger.info(f"TOOL END: create_vector_store completed. {success_message}")
            return {
                "status": "success",
                "message": success_message,
                "database_name": database_name,
                "vector_store_name": vector_store_name
            }
        except Exception as e:
            error_message = f"Failed to create vector store '{vector_store_name}' in database '{database_name}'."
            logger.error(f"TOOL ERROR: create_vector_store failed. {error_message} Error: {e}", exc_info=True)
            raise RuntimeError(f"{error_message} Reason: {str(e)}")

    async def list_vector_stores(self, database_name: str) -> List[str]:
        """
        Lists all tables within the specified database that are identified as vector stores.
        A table is considered a vector store if it contains an indexed column named 'embedding'
        with a data type of 'VECTOR'.

        Parameters:
        - database_name (str): The name of the database to scan.

        Returns:
        - List[str]: A list of table names that are identified as vector stores.
                     Returns an empty list if no such tables are found or if the database doesn't exist.
        
        Raises:
        - ValueError: If the database_name is invalid.
        - RuntimeError: For database errors during the operation.
        """
        logger.info(f"TOOL START: list_vector_stores called for database: '{database_name}'")

        # --- Input Validation ---
        if not database_name or not database_name.isidentifier():
            logger.error(f"Invalid database_name: '{database_name}'. Must be a valid identifier.")
            raise ValueError(f"Invalid database_name: '{database_name}'. Must be a valid identifier.")

        if not await self._database_exists(database_name):
            logger.warning(f"Database '{database_name}' does not exist. Cannot list vector stores.")
            return []

        # --- SQL Query ---
        # This query identifies tables that have:
        # 1. A column named 'embedding'.
        # 2. The data type of this 'embedding' column is 'VECTOR'.
        # 3. This 'embedding' column is part of an index (ensured by the JOIN with STATISTICS).
        sql_query = """
        SELECT DISTINCT T1.TABLE_NAME
        FROM information_schema.COLUMNS AS T1
        INNER JOIN information_schema.STATISTICS AS T2
            ON T1.TABLE_SCHEMA = T2.TABLE_SCHEMA
            AND T1.TABLE_NAME = T2.TABLE_NAME
            AND T1.COLUMN_NAME = T2.COLUMN_NAME
        WHERE T1.TABLE_SCHEMA = %s
          AND UPPER(T1.COLUMN_NAME) = 'EMBEDDING'
          AND UPPER(T1.DATA_TYPE) = 'VECTOR' 
        ORDER BY T1.TABLE_NAME;
        """

        try:
            results = await self._execute_query(sql_query, params=(database_name,), database='information_schema')
            
            store_list = [row['TABLE_NAME'] for row in results if 'TABLE_NAME' in row]
            
            if not store_list:
                logger.info(f"No vector stores found in database '{database_name}'.")
            else:
                logger.info(f"Found {len(store_list)} vector store(s) in database '{database_name}': {store_list}")
            
            logger.info(f"TOOL END: list_vector_stores completed for database '{database_name}'.")
            return store_list

        except Exception as e:
            error_message = f"Failed to list vector stores in database '{database_name}'."
            logger.error(f"TOOL ERROR: list_vector_stores. {error_message} Error: {e}", exc_info=True)
            raise RuntimeError(f"{error_message} Reason: {str(e)}")
            
    async def delete_vector_store(self,
                                  database_name: str,
                                  vector_store_name: str) -> Dict[str, Any]:
        """
        Deletes a vector store (table) from the specified database.
        It first verifies if the database and table exist, and if the table
        conforms to the definition of a vector store (contains an indexed 'embedding'
        column of type VECTOR).

        Parameters:
        - database_name (str): The name of the database.
        - vector_store_name (str): The name of the vector store table to delete.

        Returns:
        - Dict[str, Any]: A dictionary containing the status and a message.
                          Possible statuses: "success", "not_found", "not_vector_store", "error".
        """
        logger.info(f"TOOL START: delete_vector_store called for: '{database_name}.{vector_store_name}'")

        # --- Input Validation for names ---
        if not database_name or not database_name.isidentifier():
            logger.error(f"Invalid database_name: '{database_name}'. Must be a valid identifier.")
            raise ValueError(f"Invalid database_name: '{database_name}'. Must be a valid identifier.")
        if not vector_store_name or not vector_store_name.isidentifier():
            logger.error(f"Invalid vector_store_name: '{vector_store_name}'. Must be a valid identifier.")
            raise ValueError(f"Invalid vector_store_name: '{vector_store_name}'. Must be a valid identifier.")

        # --- Database Existence Check ---
        if not await self._database_exists(database_name):
            message = f"Database '{database_name}' does not exist. Cannot delete vector store."
            logger.warning(message)
            return {"status": "not_found", "message": message, "type": "database"}

        # --- Table Existence Check ---
        if not await self._table_exists(database_name, vector_store_name):
            message = f"Vector store (table) '{vector_store_name}' does not exist in database '{database_name}'."
            logger.warning(message)
            return {"status": "not_found", "message": message, "type": "table"}

        # --- Vector Store Verification ---
        if not await self._is_vector_store(database_name, vector_store_name):
            message = f"Table '{vector_store_name}' in database '{database_name}' is not a valid vector store (missing indexed 'embedding' column of type VECTOR). Deletion aborted."
            logger.warning(message)
            return {"status": "not_vector_store", "message": message}
            
        # --- SQL Query for Deletion ---
        drop_query = f"DROP TABLE IF EXISTS `{vector_store_name}`;"

        try:
            await self._execute_query(drop_query, database=database_name)
            
            success_message = f"Vector store '{vector_store_name}' deleted successfully from database '{database_name}'."
            logger.info(f"TOOL END: delete_vector_store. {success_message}")
            return {
                "status": "success",
                "message": success_message,
                "database_name": database_name,
                "vector_store_name": vector_store_name
            }
        except Exception as e:
            error_message = f"Failed to delete vector store '{vector_store_name}' from database '{database_name}'."
            logger.error(f"TOOL ERROR: delete_vector_store. {error_message} Error: {e}", exc_info=True)
            return {
                "status": "error",
                "message": f"{error_message} Reason: {str(e)}",
                "database_name": database_name,
                "vector_store_name": vector_store_name
            }
            
    async def insert_docs_vector_store(self, database_name: str, vector_store_name: str, documents: List[str], metadata: Optional[List[dict]] = None) -> dict:
        """
        Insert a batch of documents (with optional metadata) into a vector store.
        Documents must be a non-empty list of strings. Metadata, if provided, must be a list of dicts of the same length as documents.
        If metadata is not provided, an empty dict will be used for each document.
        """
        import json
        if not database_name or not database_name.isidentifier():
            logger.error(f"Invalid database_name: '{database_name}'")
            raise ValueError(f"Invalid database_name: '{database_name}'")
        if not vector_store_name or not vector_store_name.isidentifier():
            logger.error(f"Invalid vector_store_name: '{vector_store_name}'")
            raise ValueError(f"Invalid vector_store_name: '{vector_store_name}'")
        if not isinstance(documents, list) or not documents or not all(isinstance(doc, str) and doc for doc in documents):
            logger.error("'documents' must be a non-empty list of non-empty strings.")
            raise ValueError("'documents' must be a non-empty list of non-empty strings.")
        # Handle metadata: optional
        if metadata is None:
            metadata = [{} for _ in documents]
        if not isinstance(metadata, list) or len(metadata) != len(documents):
            logger.error("'metadata' must be a list of dicts, same length as documents (or omitted).")
            raise ValueError("'metadata' must be a list of dicts, same length as documents (or omitted).")
        # Generate embeddings
        embeddings = await embedding_service.embed(documents)
        # Prepare metadata JSON
        metadata_json = [json.dumps(m) for m in metadata]
        # Prepare values for batch insert
        insert_query = f"INSERT INTO `{database_name}`.`{vector_store_name}` (document, embedding, metadata) VALUES (%s, VEC_FromText(%s), %s)"
        inserted = 0
        errors = []
        for doc, emb, meta in zip(documents, embeddings, metadata_json):
            emb_str = json.dumps(emb)
            try:
                await self._execute_query(insert_query, params=(doc, emb_str, meta), database=database_name)
                inserted += 1
            except Exception as e:
                logger.error(f"Failed to insert doc into {database_name}.{vector_store_name}: {e}", exc_info=True)
                errors.append(str(e))
        logger.info(f"Inserted {inserted} documents into {database_name}.{vector_store_name} (errors: {len(errors)})")
        result = {"status": "success" if inserted == len(documents) else "partial", "inserted": inserted}
        if errors:
            result["errors"] = errors
        return result
        
    async def search_vector_store(self, user_query: str, database_name: str, vector_store_name: str, k: int = 7) -> list:
        """
        Search a vector store for the most similar documents to a query using semantic search.
        Parameters:
            user_query (str): The search query string.
            database_name (str): The database name.
            vector_store_name (str): The vector store (table) name.
            k (int, optional): Number of top results to retrieve (default 7).
        Returns:
            List of dicts with document, metadata, and distance.
        """
        import json
        # Input validation
        if not user_query or not isinstance(user_query, str):
            logger.error("user_query must be a non-empty string.")
            raise ValueError("user_query must be a non-empty string.")
        if not database_name or not database_name.isidentifier():
            logger.error(f"Invalid database_name: '{database_name}'")
            raise ValueError(f"Invalid database_name: '{database_name}'")
        if not vector_store_name or not vector_store_name.isidentifier():
            logger.error(f"Invalid vector_store_name: '{vector_store_name}'")
            raise ValueError(f"Invalid vector_store_name: '{vector_store_name}'")
        if not isinstance(k, int) or k <= 0:
            logger.error("k must be a positive integer.")
            raise ValueError("k must be a positive integer.")
        # Generate embedding for the query
        embedding = await embedding_service.embed(user_query)
        emb_str = json.dumps(embedding)
        # Prepare the search query
        search_query = f"""
            SELECT 
                document,
                metadata,
                VEC_DISTANCE_COSINE(embedding, VEC_FromText(%s)) AS distance
            FROM `{database_name}`.`{vector_store_name}`
            ORDER BY distance ASC
            LIMIT %s
        """
        try:
            results = await self._execute_query(search_query, params=(emb_str, k), database=database_name)
            for row in results:
                if isinstance(row.get('metadata'), str):
                    try:
                        row['metadata'] = json.loads(row['metadata'])
                    except Exception:
                        pass
            logger.info(f"Semantic search in {database_name}.{vector_store_name} returned {len(results)} results.")
            return results
        except Exception as e:
            logger.error(f"Failed to search vector store {database_name}.{vector_store_name}: {e}", exc_info=True)
            return []
            
    # --- Tool Registration (Synchronous) ---
    def register_tools(self):
        """Registers the class methods as MCP tools using the instance. This is synchronous."""
        if self.pool is None:
             logger.error("Cannot register tools: Database pool is not initialized.")
             raise RuntimeError("Database pool must be initialized before registering tools.")

        self.mcp.add_tool(self.list_databases)
        self.mcp.add_tool(self.list_tables)
        self.mcp.add_tool(self.get_table_schema)
        self.mcp.add_tool(self.execute_sql)
        self.mcp.add_tool(self.create_database)
<<<<<<< HEAD
        self.mcp.add_tool(self.explain_query)
        self.mcp.add_tool(self.explain_query_extended)
=======
>>>>>>> 2da80ae1
        if EMBEDDING_PROVIDER is not None:
            self.mcp.add_tool(self.create_vector_store)
            self.mcp.add_tool(self.list_vector_stores)
            self.mcp.add_tool(self.delete_vector_store)
            self.mcp.add_tool(self.insert_docs_vector_store)
            self.mcp.add_tool(self.search_vector_store)
<<<<<<< HEAD
        
=======
>>>>>>> 2da80ae1
        logger.info("Registered MCP tools explicitly.")

    # --- Async Main Server Logic ---
    async def run_async_server(self, transport="stdio", host="127.0.0.1", port=9001):
        """
        Initializes pool, registers tools, and runs the appropriate async MCP listener.
        This method should be the target for anyio.run().
        """
        try:
            # 1. Initialize pool within the anyio-managed loop
            await self.initialize_pool()

            # 2. Register tools (synchronous part, but called from async context)
            self.register_tools()

            # 3. Prepare transport arguments
            transport_kwargs = {}
            if transport == "sse":
                transport_kwargs = {"host": host, "port": port}
                logger.info(f"Starting MCP server via {transport} on {host}:{port}...")
            elif transport == "stdio":
                 logger.info(f"Starting MCP server via {transport}...")
            else:
                 logger.error(f"Unsupported transport type: {transport}")
                 return 

            # 4. Run the appropriate async listener from FastMCP
            await self.mcp.run_async(transport=transport, **transport_kwargs)

        except (ConnectionError, AsyncMyError, RuntimeError) as e:
            logger.critical(f"Server setup failed: {e}", exc_info=True)
            raise
        except Exception as e:
            logger.critical(f"Server execution failed with an unexpected error: {e}", exc_info=True)
            raise
        finally:
            await self.close_pool()


# --- Main Execution Block ---
if __name__ == "__main__":
    parser = argparse.ArgumentParser(description="MariaDB MCP Server")
    parser.add_argument('--transport', type=str, default='stdio', choices=['stdio', 'sse'],
                        help='MCP transport protocol (stdio or sse)')
    parser.add_argument('--host', type=str, default='127.0.0.1',
                        help='Host for SSE transport')
    parser.add_argument('--port', type=int, default=9001,
                        help='Port for SSE transport')
    args = parser.parse_args()

    # 1. Create the server instance
    server = MariaDBServer()
    exit_code = 0

    try:
        # 2. Use anyio.run to manage the event loop and call the main async server logic
        anyio.run(
            partial(server.run_async_server, transport=args.transport, host=args.host, port=args.port)
        )
        logger.info("Server finished gracefully.")

    except KeyboardInterrupt:
         logger.info("Server execution interrupted by user.")
    except Exception as e:
         logger.critical(f"Server failed to start or crashed: {e}", exc_info=True)
         exit_code = 1
    finally:
        logger.info(f"Server exiting with code {exit_code}.")<|MERGE_RESOLUTION|>--- conflicted
+++ resolved
@@ -747,21 +747,14 @@
         self.mcp.add_tool(self.get_table_schema)
         self.mcp.add_tool(self.execute_sql)
         self.mcp.add_tool(self.create_database)
-<<<<<<< HEAD
         self.mcp.add_tool(self.explain_query)
         self.mcp.add_tool(self.explain_query_extended)
-=======
->>>>>>> 2da80ae1
         if EMBEDDING_PROVIDER is not None:
             self.mcp.add_tool(self.create_vector_store)
             self.mcp.add_tool(self.list_vector_stores)
             self.mcp.add_tool(self.delete_vector_store)
             self.mcp.add_tool(self.insert_docs_vector_store)
             self.mcp.add_tool(self.search_vector_store)
-<<<<<<< HEAD
-        
-=======
->>>>>>> 2da80ae1
         logger.info("Registered MCP tools explicitly.")
 
     # --- Async Main Server Logic ---
