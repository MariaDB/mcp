--- conflicted
+++ resolved
@@ -11,9 +11,6 @@
     "google-generativeai>=0.8.5",
     "openai>=1.78.1",
     "python-dotenv>=1.1.0",
-<<<<<<< HEAD
-    "google-genai>=1.15.0"
-=======
-    "sentence-transformers>=4.1.0",
->>>>>>> dd33ae20
+    "google-genai>=1.15.0",
+    "sentence-transformers>=4.1.0"
 ]